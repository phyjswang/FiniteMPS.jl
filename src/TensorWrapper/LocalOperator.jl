--- conflicted
+++ resolved
@@ -220,13 +220,8 @@
 	pA = ((2,), Tuple(setdiff(1:R₃, 2)))
 	pOA = ((R₁ + R₂, 1:R₁...), (R₁+R₂+1:R₁+R₂+R₃-3..., R₁+1:R₁+R₂-1..., R₁ + R₂ + R₃ - 2))
 
-<<<<<<< HEAD
      OA = TensorOperations.tensorcontract(O.A, pO, false, A.A, pA, false, pOA, O.strength)
      return MPSTensor(OA)
-=======
-	OA = TensorOperations.tensorcontract(pOA, O.A, pO, :N, A.A, pA, :N, O.strength)
-	return MPSTensor(OA)
->>>>>>> 0b3855e4
 end
 
 # node we only apply * in addIntr..., hence we assert A.strength == B.strength == NaN 
